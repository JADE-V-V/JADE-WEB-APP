--- conflicted
+++ resolved
@@ -1,569 +1,564 @@
-"""Module to process the data and get the plot"""
-
-import json
-import logging
-import os
-import re
-from copy import deepcopy
-from importlib.resources import as_file, files
-from urllib.error import HTTPError
-
-import numpy as np
-import pandas as pd
-from plotly.graph_objects import Figure
-
-import jadewa.resources as res
-from jadewa.errors import JsonSettingsError
-<<<<<<< HEAD
-from jadewa.utils import string_ints_converter, get_pretty_mat_iso_names
-from copy import deepcopy
-from io import StringIO
-import requests
-from jadewa.utils import GITHUB_HEADERS
-
-=======
-from jadewa.plotter import get_figure
-from jadewa.status import Status
-from jadewa.utils import (
-    LIB_NAMES,
-    get_pretty_mat_iso_names,
-    sorting_func_sphere_sddr,
-    string_ints_converter,
-)
->>>>>>> b874edf3
-
-UNIT_PATTERN = re.compile(r"\[.*\]")
-
-
-class Processor:
-    def __init__(self, status: Status) -> None:
-        self.status = status
-        # Load the available tallies plot parameters
-        resources = files(res)
-        self.params = {}
-        for file in os.listdir(resources):
-            if file.endswith(".json"):
-                name = file[:-5]
-                with as_file(resources.joinpath(file)) as file:
-                    with open(file, "r", encoding="utf-8") as infile:
-                        benchmark_params = json.load(infile)
-                        self.params[name] = benchmark_params
-        # if the tallies are generic, at runtime, new tally configuration must
-        # be created
-        # check for XX-... general tallies
-        # the XX pattern will tell what to ignore and what is the actual tally
-        available_benchmarks = self.get_available_benchmarks()
-        for benchmark in available_benchmarks:
-            try:
-                generic = self.params[benchmark]["general"]["generic_tallies"]
-            except KeyError:
-                generic = False
-
-            if generic:
-                # first of all check all possible tallies available across
-                # all libraries and codes
-                csv_names = []
-                for lib, values in self.status.status[benchmark].items():
-                    for code, available_csv in values.items():
-                        csv_names.extend(available_csv[1])
-                csv_names = list(set(csv_names))
-                if benchmark == "SphereSDDR":
-                    csv_names.sort(key=sorting_func_sphere_sddr)
-
-                generic_tallies = list(self.params[benchmark].keys())
-                for csv in csv_names:
-                    if benchmark == "FNS-TOF":
-                        pieces = csv.split("-")
-                        pieces.append(pieces[1].split(" ")[1])
-                        pieces[1] = pieces[1].split(" ")[0]
-                    else:
-                        pieces = csv.split("_")
-                    tally_key = csv[:-4]
-                    # if SDDR the first piece is a material/isotope and needs
-                    # to be translated to something more useful
-                    if benchmark == "SphereSDDR":
-                        pieces[0] = get_pretty_mat_iso_names(pieces[:1])[0].replace(
-                            "-", ""
-                        )
-
-                    # A new ad hoc config tallyt must be created from the generic
-                    for gtally in generic_tallies:
-                        # Add the correct general tally
-                        if gtally == pieces[-1][:-4]:
-                            new_config = deepcopy(self.params[benchmark][gtally])
-                            new_config["tally_name"] = new_config["tally_name"].format(
-                                *pieces[:-1]
-                            )
-                            self.params[benchmark][tally_key] = new_config
-                # in case of SphereSDDR, it is better to sort the tallies
-
-    def _get_csv(
-        self,
-        path: str | os.PathLike,
-        code: str,
-        tally: str,
-        isotope_material: bool,
-        allow_not_found: bool = False,
-    ) -> pd.DataFrame:
-        # logic to determine the correct path (local or github)
-        if "https" in path:
-            path = path + r"/{}.csv"
-        else:
-            path = path + os.sep + "{}.csv"
-
-        if isotope_material:
-            if "https" in path:
-                formatted_path = path.format(code + isotope_material).replace(
-                    " ", "%20"
-                )
-            else:
-                formatted_path = path.format(code + isotope_material)
-        else:
-            if "https" in path:
-                formatted_path = path.format(tally).replace(" ", "%20")
-            else:
-                formatted_path = path.format(tally)
-
-        if allow_not_found:
-            try:
-                if "https" in path:
-                    response = requests.get(formatted_path, headers=GITHUB_HEADERS)
-                    response.raise_for_status()  # Raise an error for HTTP issues
-                    csv_content = StringIO(response.text)  # Convert text to a file-like object
-                else:
-                    # if the file is local, just read it
-                    csv_content = formatted_path
-                df = pd.read_csv(csv_content)
-            except FileNotFoundError:
-                # if everything went well, it means that the isotope
-                # or material is not available for this library
-                logging.debug("%s not found", formatted_path)
-                return None
-            except HTTPError:
-                # if everything went well, it means that the isotope
-                # or material is not available for this library
-                logging.debug("%s not found", formatted_path)
-                return None
-        else:
-            df = pd.read_csv(formatted_path)
-
-        return df
-
-    def _get_graph_data(
-        self,
-        benchmark: str,
-        reflib: str,
-        tally: str,
-        isotope_material: str = None,
-        refcode: str = "mcnp",
-        ratio: bool = False,
-        compute_lethargy: bool = False,
-        compute_per_unit_bin: str = None,
-        x_vals_to_string: bool = None,
-        sum_by: str = None,
-        subset: tuple[str, str | list] = None,
-    ) -> pd.DataFrame:
-        """Get data for a specific graph
-
-        Parameters
-        ----------
-        benchmark : str
-            benchmark name
-        reflib : str
-            suffix of the library to be used as reference (e.g. 21c)
-        tally : str
-            tally to be plotted (code).
-        isotope_material : str, optional
-            isotope or material to be plotted (e.g. 1001), by default None
-        refcode : str, optional
-            code to be used as reference, by default 'mcnp'
-        ratio : bool, optional
-            if True, the data will be normalized to the ref-lib and ref-code, by default False
-        compute_lethargy: bool, optional
-            if True, the data will be converted to lethargy, by default False.
-            This is true for every library except "exp" which is
-            expected to be in the right format if needed.
-        compute_per_unit_bin: str, optional
-            column name of the x-axis data used to convert the y-axis data
-            to per unit bin (e.g. Energy), by default None
-            This is true for every library except "exp" which is
-            expected to be in the right format if needed.
-        x_vals_to_string: str, optional
-            Columns to convert. The x values will be converted to string, by default False.
-            In this process, floats and int representation of integers will be
-            converted to the same value.
-        sum_by: str, optional
-            if provided, the df is groubed by the specified column, sum and
-            index is then reserted, by default None.
-        subset: tuple[str, str | list], optional
-            if provided, the df is filtered by the specified column-value couple, by default None.
-
-        Returns
-        -------
-        pd.DataFrame
-            data for plotting
-        """
-        # verify that the benchmark-tally combination is supported
-        try:
-            y_label = self.params[benchmark][tally]["plot_args"]["y"]
-        except KeyError as exc:
-            raise NotImplementedError(
-                f"{benchmark}-{tally} combination not supported"
-            ) from exc
-
-        # get all dfs for the different codes-libraries combos
-        dfs = []
-        if benchmark in ["Sphere", "SphereSDDR"]:
-            allow = True
-        else:
-            allow = False
-        for lib, values in self.status.status[benchmark].items():
-            for code, (path, _) in values.items():
-                # locate and read the csv file
-                df = self._get_csv(
-                    path, code, tally, isotope_material, allow_not_found=allow
-                )
-                if df is None:
-                    continue
-
-                # Always drop the "total" row if present (check only first col)
-                df = (
-                    df.set_index(df.columns[0])
-                    .drop("total", errors="ignore")
-                    .reset_index()
-                )
-
-                # The first row of data is removed for the TMB benchmarks
-                if benchmark in ("HCPB_TBM_1D", "WCLL_TBM_1D"):
-                    df = df.iloc[1:]
-
-                # Get only a subset of the data if requested
-                if subset:
-                    col = subset[0]
-                    index = subset[1]
-                    # transform the values contained in column col to strings
-                    df[col] = list(map(str, df[col]))
-                    # keep the subset of the dataframe for which the col column matches the values in index
-                    df = df[df[col].isin(np.array(index).flatten())]
-
-                # if sum_by is provided, group by the column and sum
-                if sum_by:
-                    df["abs err"] = df["Value"] * df["Error"]
-                    df = df.groupby(sum_by).sum(numeric_only=True).reset_index()
-                    df["Error"] = df["abs err"] / df["Value"]
-
-                # Add the label to the df
-                label = f"{LIB_NAMES[lib]}-{code}"
-                df["label"] = label
-
-                # Memorize the reference df to compute ratios
-                if reflib == lib and refcode == code:
-                    ref_df = df
-
-                # Compute lethargy or if needed
-                if lib != "exp" and (
-                    compute_lethargy or compute_per_unit_bin is not None
-                ):
-                    # Get the bins array, separating the cases by normalization type
-                    if compute_lethargy:
-                        try:
-                            # For lethargy, only energy is valid
-                            bins = df["Energy"].astype(float).values
-                        except KeyError as exc:
-                            raise JsonSettingsError(
-                                f"Lethargy cannot be computed for {benchmark} {tally}"
-                            ) from exc
-                    if compute_per_unit_bin is not None:
-                        try:
-                            bins = df[compute_per_unit_bin].astype(float).values
-                        except KeyError as exc:
-                            raise JsonSettingsError(
-                                f"Per bin unit normalization cannot be computed for {benchmark} {tally}"
-                            ) from exc
-                    ergs = [1e-10]  # Additional "zero" bin
-                    ergs.extend(bins.tolist())
-                    ergs = np.array(ergs)
-
-                    # compute lethargy if requested
-                    if compute_lethargy:
-                        df["Value"] = df["Value"].values / (
-                            np.log(ergs[1:] / ergs[:-1])
-                        )
-
-                    # or compute per unit bin if requested
-                    elif compute_per_unit_bin:
-                        df["Value"] = df["Value"].values / (ergs[1:] - ergs[:-1])
-
-                # if requested, convert x values to string
-                if x_vals_to_string:
-                    df = string_ints_converter(df, x_vals_to_string)
-
-                # if the library is exp, it needs to be the first one for
-                # better plots
-                if lib == "exp":
-                    temp = [df]
-                    temp.extend(dfs)
-                    dfs = temp
-                else:
-                    dfs.append(df)
-
-        # normalize data to reflib/refcode if requested
-        if ratio:
-            newdfs = []
-            for df in dfs:
-                newdf = df.copy()
-                newdf["Value"] = newdf["Value"].to_numpy() / ref_df["Value"].to_numpy()
-                newdfs.append(newdf)
-        else:
-            newdfs = dfs
-
-        newdf = pd.concat(newdfs)
-
-        # Rename columns
-        for old, new in self.params[benchmark][tally]["substitutions"].items():
-            # if ratio was requested, change y unit
-            if ratio and new == y_label:
-                new = UNIT_PATTERN.sub(f"[ratio vs {LIB_NAMES[reflib]}]", new)
-            newdf[new] = newdf[old]
-            del newdf[old]
-
-        if isotope_material:
-            newdf = newdf[newdf["Tally Description"] == tally]
-
-        return newdf
-
-    def _get_x_vals_to_string(self, benchmark: str, tally: str) -> str:
-        # Check if the x-axis needs to be converted to string
-        try:
-            # first check if the x ticks are imposed, if not no conversion
-            tickmode = self.params[benchmark][tally]["x_axis_format"]["tickmode"]
-            if tickmode == "array":
-                # then we need to check if the x values columns had originally
-                # another name in the csv
-                nice_x = self.params[benchmark][tally]["plot_args"]["x"]
-                try:
-                    subs = self.params[benchmark][tally]["substitutions"]
-                    found = False
-                    for key, value in subs.items():
-                        if nice_x == value:
-                            x_vals_to_string = key
-                            found = True
-                    if not found:
-                        x_vals_to_string = nice_x
-
-                except KeyError:
-                    x_vals_to_string = nice_x
-            else:
-                x_vals_to_string = None
-        except KeyError:
-            x_vals_to_string = None
-
-        return x_vals_to_string
-
-    def _get_optional_config(self, key: str, benchmark: str, tally: str) -> str | bool:
-        """helper to get optional configuration from the json file thay may not
-        be present"""
-        try:
-            return self.params[benchmark][tally][key]
-        except KeyError:
-            return None
-
-    def get_plot(
-        self,
-        benchmark: str,
-        reflib: str,
-        refcode: str,
-        tally: str,
-        isotope_material: str = None,
-        ratio: bool = False,
-    ) -> Figure:
-        """Get a plotly figure for a specific benchmark-tally combination
-
-        Parameters
-        ----------
-        benchmark : str
-            benchmark name
-        reflib : str
-            library to be used as reference
-        refcode : str
-            code to be used as reference
-        tally : str
-            tally to be plotted.
-        isotope_material : str, optional
-            isotope or material to be plotted, by default None
-        ratio : bool, optional
-            if yes, the data will be normalized to the ref-lib and ref-code, by default False
-
-        Returns
-        -------
-        Figure
-            plotly Figure
-        """
-        # Recover the tally code
-        for key, value in self.params[benchmark].items():
-            if key != "general":
-                if value["tally_name"] == tally:
-                    tally = key
-
-        # check for optional inputs
-        compute_lethargy = self._get_optional_config(
-            "compute_lethargy", benchmark, tally
-        )
-        compute_per_unit_bin = self._get_optional_config(
-            "compute_per_unit_bin", benchmark, tally
-        )
-
-        x_axis_format = self._get_optional_config("x_axis_format", benchmark, tally)
-        y_axis_format = self._get_optional_config("y_axis_format", benchmark, tally)
-        only_ratio = self._get_optional_config("only_ratio", benchmark, tally)
-        if only_ratio:
-            ratio = True  # if only_ratio is set, ratio is forced to True
-
-        if benchmark == "Sphere":
-            iso_mat = isotope_material
-        else:
-            iso_mat = None
-
-        # Check if the x-axis needs to be converted to string
-        x_vals_to_string = self._get_x_vals_to_string(benchmark, tally)
-
-        data = self._get_graph_data(
-            benchmark,
-            reflib,
-            tally,
-            isotope_material=iso_mat,
-            ratio=ratio,
-            refcode=refcode,
-            compute_lethargy=compute_lethargy,
-            compute_per_unit_bin=compute_per_unit_bin,
-            x_vals_to_string=x_vals_to_string,
-            sum_by=self._get_optional_config("sum_by", benchmark, tally),
-            subset=self._get_optional_config("subset", benchmark, tally),
-        )
-        # Mandatory keys
-        try:
-            key_args = self.params[benchmark][tally]["plot_args"]
-            plot_type = self.params[benchmark][tally]["plot_type"]
-        except KeyError as exc:
-            raise JsonSettingsError(
-                f"Missing mandatory options in {benchmark} {tally}"
-            ) from exc
-
-        # be sure to deactivate log if ratio is on
-        if ratio:
-            key_args["log_y"] = False
-            key_args["y"] = UNIT_PATTERN.sub(
-                f"[ratio vs {LIB_NAMES[reflib]}]", key_args["y"]
-            )
-
-        # # combine columns before plot (if requested)
-        # try:
-        #     combine_columns = self.params[benchmark][tally]["combine_columns"]
-        #     for key, columns in combine_columns.items():
-        #         data[key] = data[columns[0]].astype(str)
-        #         for column in columns[1:]:
-        #             data[key] = data[key].astype(str) + "-" + data[column].astype(str)
-        # except KeyError:
-        #     pass
-
-        fig = get_figure(
-            plot_type,
-            data,
-            key_args,
-            x_axis_format=x_axis_format,
-            y_axis_format=y_axis_format,
-        )
-        return fig
-
-    def get_available_benchmarks(self) -> list[str]:
-        """Get a list of all benchmarks available. To be available, the raw data
-        need to be present and a json configuration file should be also present.
-
-        Returns
-        -------
-        list[str]
-            List of all benchmarks available
-        """
-        raw_data = self.status.get_benchmarks()
-        available_config = list(self.params.keys())
-        intersection = set(raw_data).intersection(set(available_config))
-        return list(intersection)
-
-    def get_available_tallies(
-        self, benchmark: str, library: str, code: str
-    ) -> list[str]:
-        """Cross check which tallies have been run for a given benchmark with
-        the ones supported by the plotter.
-
-        Parameters
-        ----------
-        benchmark : str
-            Benchmark name
-        library : str
-            Library suffix (e.g. 21c, 30c, 31c)
-        code : str
-            Code name
-
-        Returns
-        -------
-        list[str]
-            Path to the results and a list of all files available
-        """
-        available_csv = self.status.status[benchmark][library][code]
-        csv_names = available_csv[1]
-        supported = list(self.params[benchmark].keys())
-        # general is not part of the supported tallies, needs to be removed
-        supported = [i for i in supported if i != "general"]
-
-        # Sphere benchmark raw data has a different structure
-        if benchmark == "Sphere":
-            # get the first availeble csv file
-            if "https" in available_csv[0]:
-                path_csv = available_csv[0] + r"/" + csv_names[0] + r"?raw=true"
-            else:
-                path_csv = os.path.join(available_csv[0], csv_names[0])
-            df = pd.read_csv(path_csv)
-            return list(
-                set(df["Tally Description"].to_list()).intersection(set(supported))
-            )
-
-        tally_names = []
-        available = []
-        for csv in csv_names:
-            available.append(csv[:-4])
-        tallies = list(set(available).intersection(set(supported)))
-        if benchmark == "SphereSDDR":
-            tallies.sort(key=sorting_func_sphere_sddr)
-
-        for tally in tallies:
-            for key, value in self.params[benchmark].items():
-                if key == tally:
-                    tally_names.append(value["tally_name"])
-
-        return tally_names
-
-    def get_available_isotopes_materials(
-        self, benchmark: str, library: str, code: str
-    ) -> list[str]:
-        """Get a list of all isotopes or materials available for a given benchmark, library and code
-
-        Parameters
-        ----------
-        benchmark : str
-            Benchmark name
-        library : str
-            Library name
-        code : str
-            Code name
-
-        Returns
-        -------
-        list[str]
-            List of all isotopes or materials available
-        """
-        available_csv = self.status.status[benchmark][library][code][1]
-        available = []
-        for csv in available_csv:
-            available.append(csv[:-4])
-
-        return available
+"""Module to process the data and get the plot"""
+
+import json
+import logging
+import os
+import re
+from copy import deepcopy
+from importlib.resources import as_file, files
+from urllib.error import HTTPError
+
+import numpy as np
+import pandas as pd
+from plotly.graph_objects import Figure
+
+import jadewa.resources as res
+from jadewa.errors import JsonSettingsError
+from jadewa.plotter import get_figure
+from jadewa.status import Status
+from jadewa.utils import (
+    LIB_NAMES,
+    get_pretty_mat_iso_names,
+    sorting_func_sphere_sddr,
+    string_ints_converter,
+)
+from io import StringIO
+import requests
+from jadewa.utils import GITHUB_HEADERS
+
+
+UNIT_PATTERN = re.compile(r"\[.*\]")
+
+
+class Processor:
+    def __init__(self, status: Status) -> None:
+        self.status = status
+        # Load the available tallies plot parameters
+        resources = files(res)
+        self.params = {}
+        for file in os.listdir(resources):
+            if file.endswith(".json"):
+                name = file[:-5]
+                with as_file(resources.joinpath(file)) as file:
+                    with open(file, "r", encoding="utf-8") as infile:
+                        benchmark_params = json.load(infile)
+                        self.params[name] = benchmark_params
+        # if the tallies are generic, at runtime, new tally configuration must
+        # be created
+        # check for XX-... general tallies
+        # the XX pattern will tell what to ignore and what is the actual tally
+        available_benchmarks = self.get_available_benchmarks()
+        for benchmark in available_benchmarks:
+            try:
+                generic = self.params[benchmark]["general"]["generic_tallies"]
+            except KeyError:
+                generic = False
+
+            if generic:
+                # first of all check all possible tallies available across
+                # all libraries and codes
+                csv_names = []
+                for lib, values in self.status.status[benchmark].items():
+                    for code, available_csv in values.items():
+                        csv_names.extend(available_csv[1])
+                csv_names = list(set(csv_names))
+                if benchmark == "SphereSDDR":
+                    csv_names.sort(key=sorting_func_sphere_sddr)
+
+                generic_tallies = list(self.params[benchmark].keys())
+                for csv in csv_names:
+                    if benchmark == "FNS-TOF":
+                        pieces = csv.split("-")
+                        pieces.append(pieces[1].split(" ")[1])
+                        pieces[1] = pieces[1].split(" ")[0]
+                    else:
+                        pieces = csv.split("_")
+                    tally_key = csv[:-4]
+                    # if SDDR the first piece is a material/isotope and needs
+                    # to be translated to something more useful
+                    if benchmark == "SphereSDDR":
+                        pieces[0] = get_pretty_mat_iso_names(pieces[:1])[0].replace(
+                            "-", ""
+                        )
+
+                    # A new ad hoc config tallyt must be created from the generic
+                    for gtally in generic_tallies:
+                        # Add the correct general tally
+                        if gtally == pieces[-1][:-4]:
+                            new_config = deepcopy(self.params[benchmark][gtally])
+                            new_config["tally_name"] = new_config["tally_name"].format(
+                                *pieces[:-1]
+                            )
+                            self.params[benchmark][tally_key] = new_config
+                # in case of SphereSDDR, it is better to sort the tallies
+
+    def _get_csv(
+        self,
+        path: str | os.PathLike,
+        code: str,
+        tally: str,
+        isotope_material: bool,
+        allow_not_found: bool = False,
+    ) -> pd.DataFrame:
+        # logic to determine the correct path (local or github)
+        if "https" in path:
+            path = path + r"/{}.csv"
+        else:
+            path = path + os.sep + "{}.csv"
+
+        if isotope_material:
+            if "https" in path:
+                formatted_path = path.format(code + isotope_material).replace(
+                    " ", "%20"
+                )
+            else:
+                formatted_path = path.format(code + isotope_material)
+        else:
+            if "https" in path:
+                formatted_path = path.format(tally).replace(" ", "%20")
+            else:
+                formatted_path = path.format(tally)
+
+        if allow_not_found:
+            try:
+                if "https" in path:
+                    response = requests.get(formatted_path, headers=GITHUB_HEADERS)
+                    response.raise_for_status()  # Raise an error for HTTP issues
+                    csv_content = StringIO(response.text)  # Convert text to a file-like object
+                else:
+                    # if the file is local, just read it
+                    csv_content = formatted_path
+                df = pd.read_csv(csv_content)
+            except FileNotFoundError:
+                # if everything went well, it means that the isotope
+                # or material is not available for this library
+                logging.debug("%s not found", formatted_path)
+                return None
+            except HTTPError:
+                # if everything went well, it means that the isotope
+                # or material is not available for this library
+                logging.debug("%s not found", formatted_path)
+                return None
+        else:
+            df = pd.read_csv(formatted_path)
+
+        return df
+
+    def _get_graph_data(
+        self,
+        benchmark: str,
+        reflib: str,
+        tally: str,
+        isotope_material: str = None,
+        refcode: str = "mcnp",
+        ratio: bool = False,
+        compute_lethargy: bool = False,
+        compute_per_unit_bin: str = None,
+        x_vals_to_string: bool = None,
+        sum_by: str = None,
+        subset: tuple[str, str | list] = None,
+    ) -> pd.DataFrame:
+        """Get data for a specific graph
+
+        Parameters
+        ----------
+        benchmark : str
+            benchmark name
+        reflib : str
+            suffix of the library to be used as reference (e.g. 21c)
+        tally : str
+            tally to be plotted (code).
+        isotope_material : str, optional
+            isotope or material to be plotted (e.g. 1001), by default None
+        refcode : str, optional
+            code to be used as reference, by default 'mcnp'
+        ratio : bool, optional
+            if True, the data will be normalized to the ref-lib and ref-code, by default False
+        compute_lethargy: bool, optional
+            if True, the data will be converted to lethargy, by default False.
+            This is true for every library except "exp" which is
+            expected to be in the right format if needed.
+        compute_per_unit_bin: str, optional
+            column name of the x-axis data used to convert the y-axis data
+            to per unit bin (e.g. Energy), by default None
+            This is true for every library except "exp" which is
+            expected to be in the right format if needed.
+        x_vals_to_string: str, optional
+            Columns to convert. The x values will be converted to string, by default False.
+            In this process, floats and int representation of integers will be
+            converted to the same value.
+        sum_by: str, optional
+            if provided, the df is groubed by the specified column, sum and
+            index is then reserted, by default None.
+        subset: tuple[str, str | list], optional
+            if provided, the df is filtered by the specified column-value couple, by default None.
+
+        Returns
+        -------
+        pd.DataFrame
+            data for plotting
+        """
+        # verify that the benchmark-tally combination is supported
+        try:
+            y_label = self.params[benchmark][tally]["plot_args"]["y"]
+        except KeyError as exc:
+            raise NotImplementedError(
+                f"{benchmark}-{tally} combination not supported"
+            ) from exc
+
+        # get all dfs for the different codes-libraries combos
+        dfs = []
+        if benchmark in ["Sphere", "SphereSDDR"]:
+            allow = True
+        else:
+            allow = False
+        for lib, values in self.status.status[benchmark].items():
+            for code, (path, _) in values.items():
+                # locate and read the csv file
+                df = self._get_csv(
+                    path, code, tally, isotope_material, allow_not_found=allow
+                )
+                if df is None:
+                    continue
+
+                # Always drop the "total" row if present (check only first col)
+                df = (
+                    df.set_index(df.columns[0])
+                    .drop("total", errors="ignore")
+                    .reset_index()
+                )
+
+                # The first row of data is removed for the TMB benchmarks
+                if benchmark in ("HCPB_TBM_1D", "WCLL_TBM_1D"):
+                    df = df.iloc[1:]
+
+                # Get only a subset of the data if requested
+                if subset:
+                    col = subset[0]
+                    index = subset[1]
+                    # transform the values contained in column col to strings
+                    df[col] = list(map(str, df[col]))
+                    # keep the subset of the dataframe for which the col column matches the values in index
+                    df = df[df[col].isin(np.array(index).flatten())]
+
+                # if sum_by is provided, group by the column and sum
+                if sum_by:
+                    df["abs err"] = df["Value"] * df["Error"]
+                    df = df.groupby(sum_by).sum(numeric_only=True).reset_index()
+                    df["Error"] = df["abs err"] / df["Value"]
+
+                # Add the label to the df
+                label = f"{LIB_NAMES[lib]}-{code}"
+                df["label"] = label
+
+                # Memorize the reference df to compute ratios
+                if reflib == lib and refcode == code:
+                    ref_df = df
+
+                # Compute lethargy or if needed
+                if lib != "exp" and (
+                    compute_lethargy or compute_per_unit_bin is not None
+                ):
+                    # Get the bins array, separating the cases by normalization type
+                    if compute_lethargy:
+                        try:
+                            # For lethargy, only energy is valid
+                            bins = df["Energy"].astype(float).values
+                        except KeyError as exc:
+                            raise JsonSettingsError(
+                                f"Lethargy cannot be computed for {benchmark} {tally}"
+                            ) from exc
+                    if compute_per_unit_bin is not None:
+                        try:
+                            bins = df[compute_per_unit_bin].astype(float).values
+                        except KeyError as exc:
+                            raise JsonSettingsError(
+                                f"Per bin unit normalization cannot be computed for {benchmark} {tally}"
+                            ) from exc
+                    ergs = [1e-10]  # Additional "zero" bin
+                    ergs.extend(bins.tolist())
+                    ergs = np.array(ergs)
+
+                    # compute lethargy if requested
+                    if compute_lethargy:
+                        df["Value"] = df["Value"].values / (
+                            np.log(ergs[1:] / ergs[:-1])
+                        )
+
+                    # or compute per unit bin if requested
+                    elif compute_per_unit_bin:
+                        df["Value"] = df["Value"].values / (ergs[1:] - ergs[:-1])
+
+                # if requested, convert x values to string
+                if x_vals_to_string:
+                    df = string_ints_converter(df, x_vals_to_string)
+
+                # if the library is exp, it needs to be the first one for
+                # better plots
+                if lib == "exp":
+                    temp = [df]
+                    temp.extend(dfs)
+                    dfs = temp
+                else:
+                    dfs.append(df)
+
+        # normalize data to reflib/refcode if requested
+        if ratio:
+            newdfs = []
+            for df in dfs:
+                newdf = df.copy()
+                newdf["Value"] = newdf["Value"].to_numpy() / ref_df["Value"].to_numpy()
+                newdfs.append(newdf)
+        else:
+            newdfs = dfs
+
+        newdf = pd.concat(newdfs)
+
+        # Rename columns
+        for old, new in self.params[benchmark][tally]["substitutions"].items():
+            # if ratio was requested, change y unit
+            if ratio and new == y_label:
+                new = UNIT_PATTERN.sub(f"[ratio vs {LIB_NAMES[reflib]}]", new)
+            newdf[new] = newdf[old]
+            del newdf[old]
+
+        if isotope_material:
+            newdf = newdf[newdf["Tally Description"] == tally]
+
+        return newdf
+
+    def _get_x_vals_to_string(self, benchmark: str, tally: str) -> str:
+        # Check if the x-axis needs to be converted to string
+        try:
+            # first check if the x ticks are imposed, if not no conversion
+            tickmode = self.params[benchmark][tally]["x_axis_format"]["tickmode"]
+            if tickmode == "array":
+                # then we need to check if the x values columns had originally
+                # another name in the csv
+                nice_x = self.params[benchmark][tally]["plot_args"]["x"]
+                try:
+                    subs = self.params[benchmark][tally]["substitutions"]
+                    found = False
+                    for key, value in subs.items():
+                        if nice_x == value:
+                            x_vals_to_string = key
+                            found = True
+                    if not found:
+                        x_vals_to_string = nice_x
+
+                except KeyError:
+                    x_vals_to_string = nice_x
+            else:
+                x_vals_to_string = None
+        except KeyError:
+            x_vals_to_string = None
+
+        return x_vals_to_string
+
+    def _get_optional_config(self, key: str, benchmark: str, tally: str) -> str | bool:
+        """helper to get optional configuration from the json file thay may not
+        be present"""
+        try:
+            return self.params[benchmark][tally][key]
+        except KeyError:
+            return None
+
+    def get_plot(
+        self,
+        benchmark: str,
+        reflib: str,
+        refcode: str,
+        tally: str,
+        isotope_material: str = None,
+        ratio: bool = False,
+    ) -> Figure:
+        """Get a plotly figure for a specific benchmark-tally combination
+
+        Parameters
+        ----------
+        benchmark : str
+            benchmark name
+        reflib : str
+            library to be used as reference
+        refcode : str
+            code to be used as reference
+        tally : str
+            tally to be plotted.
+        isotope_material : str, optional
+            isotope or material to be plotted, by default None
+        ratio : bool, optional
+            if yes, the data will be normalized to the ref-lib and ref-code, by default False
+
+        Returns
+        -------
+        Figure
+            plotly Figure
+        """
+        # Recover the tally code
+        for key, value in self.params[benchmark].items():
+            if key != "general":
+                if value["tally_name"] == tally:
+                    tally = key
+
+        # check for optional inputs
+        compute_lethargy = self._get_optional_config(
+            "compute_lethargy", benchmark, tally
+        )
+        compute_per_unit_bin = self._get_optional_config(
+            "compute_per_unit_bin", benchmark, tally
+        )
+
+        x_axis_format = self._get_optional_config("x_axis_format", benchmark, tally)
+        y_axis_format = self._get_optional_config("y_axis_format", benchmark, tally)
+        only_ratio = self._get_optional_config("only_ratio", benchmark, tally)
+        if only_ratio:
+            ratio = True  # if only_ratio is set, ratio is forced to True
+
+        if benchmark == "Sphere":
+            iso_mat = isotope_material
+        else:
+            iso_mat = None
+
+        # Check if the x-axis needs to be converted to string
+        x_vals_to_string = self._get_x_vals_to_string(benchmark, tally)
+
+        data = self._get_graph_data(
+            benchmark,
+            reflib,
+            tally,
+            isotope_material=iso_mat,
+            ratio=ratio,
+            refcode=refcode,
+            compute_lethargy=compute_lethargy,
+            compute_per_unit_bin=compute_per_unit_bin,
+            x_vals_to_string=x_vals_to_string,
+            sum_by=self._get_optional_config("sum_by", benchmark, tally),
+            subset=self._get_optional_config("subset", benchmark, tally),
+        )
+        # Mandatory keys
+        try:
+            key_args = self.params[benchmark][tally]["plot_args"]
+            plot_type = self.params[benchmark][tally]["plot_type"]
+        except KeyError as exc:
+            raise JsonSettingsError(
+                f"Missing mandatory options in {benchmark} {tally}"
+            ) from exc
+
+        # be sure to deactivate log if ratio is on
+        if ratio:
+            key_args["log_y"] = False
+            key_args["y"] = UNIT_PATTERN.sub(
+                f"[ratio vs {LIB_NAMES[reflib]}]", key_args["y"]
+            )
+
+        # # combine columns before plot (if requested)
+        # try:
+        #     combine_columns = self.params[benchmark][tally]["combine_columns"]
+        #     for key, columns in combine_columns.items():
+        #         data[key] = data[columns[0]].astype(str)
+        #         for column in columns[1:]:
+        #             data[key] = data[key].astype(str) + "-" + data[column].astype(str)
+        # except KeyError:
+        #     pass
+
+        fig = get_figure(
+            plot_type,
+            data,
+            key_args,
+            x_axis_format=x_axis_format,
+            y_axis_format=y_axis_format,
+        )
+        return fig
+
+    def get_available_benchmarks(self) -> list[str]:
+        """Get a list of all benchmarks available. To be available, the raw data
+        need to be present and a json configuration file should be also present.
+
+        Returns
+        -------
+        list[str]
+            List of all benchmarks available
+        """
+        raw_data = self.status.get_benchmarks()
+        available_config = list(self.params.keys())
+        intersection = set(raw_data).intersection(set(available_config))
+        return list(intersection)
+
+    def get_available_tallies(
+        self, benchmark: str, library: str, code: str
+    ) -> list[str]:
+        """Cross check which tallies have been run for a given benchmark with
+        the ones supported by the plotter.
+
+        Parameters
+        ----------
+        benchmark : str
+            Benchmark name
+        library : str
+            Library suffix (e.g. 21c, 30c, 31c)
+        code : str
+            Code name
+
+        Returns
+        -------
+        list[str]
+            Path to the results and a list of all files available
+        """
+        available_csv = self.status.status[benchmark][library][code]
+        csv_names = available_csv[1]
+        supported = list(self.params[benchmark].keys())
+        # general is not part of the supported tallies, needs to be removed
+        supported = [i for i in supported if i != "general"]
+
+        # Sphere benchmark raw data has a different structure
+        if benchmark == "Sphere":
+            # get the first availeble csv file
+            if "https" in available_csv[0]:
+                path_csv = available_csv[0] + r"/" + csv_names[0] + r"?raw=true"
+            else:
+                path_csv = os.path.join(available_csv[0], csv_names[0])
+            df = pd.read_csv(path_csv)
+            return list(
+                set(df["Tally Description"].to_list()).intersection(set(supported))
+            )
+
+        tally_names = []
+        available = []
+        for csv in csv_names:
+            available.append(csv[:-4])
+        tallies = list(set(available).intersection(set(supported)))
+        if benchmark == "SphereSDDR":
+            tallies.sort(key=sorting_func_sphere_sddr)
+
+        for tally in tallies:
+            for key, value in self.params[benchmark].items():
+                if key == tally:
+                    tally_names.append(value["tally_name"])
+
+        return tally_names
+
+    def get_available_isotopes_materials(
+        self, benchmark: str, library: str, code: str
+    ) -> list[str]:
+        """Get a list of all isotopes or materials available for a given benchmark, library and code
+
+        Parameters
+        ----------
+        benchmark : str
+            Benchmark name
+        library : str
+            Library name
+        code : str
+            Code name
+
+        Returns
+        -------
+        list[str]
+            List of all isotopes or materials available
+        """
+        available_csv = self.status.status[benchmark][library][code][1]
+        available = []
+        for csv in available_csv:
+            available.append(csv[:-4])
+
+        return available